/*
 * The MIT License (MIT)
 *
 * Copyright (c) 2015 Microsoft Corporation
 * 
 * -=- Robust Distributed System Nucleus (rDSN) -=- 
 *
 * Permission is hereby granted, free of charge, to any person obtaining a copy
 * of this software and associated documentation files (the "Software"), to deal
 * in the Software without restriction, including without limitation the rights
 * to use, copy, modify, merge, publish, distribute, sublicense, and/or sell
 * copies of the Software, and to permit persons to whom the Software is
 * furnished to do so, subject to the following conditions:
 *
 * The above copyright notice and this permission notice shall be included in
 * all copies or substantial portions of the Software.
 *
 * THE SOFTWARE IS PROVIDED "AS IS", WITHOUT WARRANTY OF ANY KIND, EXPRESS OR
 * IMPLIED, INCLUDING BUT NOT LIMITED TO THE WARRANTIES OF MERCHANTABILITY,
 * FITNESS FOR A PARTICULAR PURPOSE AND NONINFRINGEMENT. IN NO EVENT SHALL THE
 * AUTHORS OR COPYRIGHT HOLDERS BE LIABLE FOR ANY CLAIM, DAMAGES OR OTHER
 * LIABILITY, WHETHER IN AN ACTION OF CONTRACT, TORT OR OTHERWISE, ARISING FROM,
 * OUT OF OR IN CONNECTION WITH THE SOFTWARE OR THE USE OR OTHER DEALINGS IN
 * THE SOFTWARE.
 */

/*
 * Description:
 *     What is this file about?
 *
 * Revision history:
 *     xxxx-xx-xx, author, first version
 *     xxxx-xx-xx, author, fix bug about xxx
 */

# pragma once

# include <dsn/dist/cluster_scheduler.h>
# include <unordered_map>
using namespace ::dsn::service;

namespace dsn
{
    namespace dist
    {
        class kubernetes_cluster_scheduler 
            : public cluster_scheduler, public clientlet
        {
        public:
            kubernetes_cluster_scheduler();
            virtual error_code initialize() override;

            /*
            * option 1: combined deploy and failure notification service
            *  failure_notification is specific for this deployment unit
            */
            virtual void schedule(
                std::shared_ptr<deployment_unit>& unit
                ) override;

<<<<<<< HEAD
            void unschedule(
                    std::shared_ptr<deployment_unit>& unit
                    );
=======
            virtual cluster_type type() const override
            {
                return cluster_type::kubernetes;
            }
>>>>>>> 3bbfad40

            /*
            * option 2: seperated deploy and failure notification service
            */
            virtual void deploy(
                std::shared_ptr<deployment_unit>& unit,
                std::function<void(error_code, rpc_address)> deployment_callback
                ) override {}

            // *  failure_notification is general for all deployment units
            virtual void register_failure_callback(
                std::function<void(error_code, std::string)> failure_notification
                ) override {}
            static void get_k8s_state(void* context, int argc, const char** argv, dsn_cli_reply* reply);
            static void get_k8s_state_cleanup(dsn_cli_reply reply);
            static void deploy_k8s_unit(void* context, int argc, const char** argv, dsn_cli_reply* reply);
            static void deploy_k8s_unit_cleanup(dsn_cli_reply reply);
            static void undeploy_k8s_unit(void* context, int argc, const char** argv, dsn_cli_reply* reply);
            static void undeploy_k8s_unit_cleanup(dsn_cli_reply reply);
        private:
            void create_pod(std::string& name,std::function<void(error_code, rpc_address)>& deployment_callback, std::string& local_package_directory);
            void delete_pod(std::string& name,std::function<void(error_code, rpc_address)>& deployment_callback, std::string& local_package_directory);
            using deploy_map = std::unordered_map<std::string, std::shared_ptr<deployment_unit> >;
            std::string                 _run_path;
            dsn_handle_t                _k8s_state_handle;
            dsn_handle_t                _k8s_deploy_handle;
            dsn_handle_t                _k8s_undeploy_handle;
            deploy_map                  _deploy_map;
            zlock                       _lock;
        };

    }
}<|MERGE_RESOLUTION|>--- conflicted
+++ resolved
@@ -58,16 +58,13 @@
                 std::shared_ptr<deployment_unit>& unit
                 ) override;
 
-<<<<<<< HEAD
             void unschedule(
                     std::shared_ptr<deployment_unit>& unit
                     );
-=======
             virtual cluster_type type() const override
             {
                 return cluster_type::kubernetes;
             }
->>>>>>> 3bbfad40
 
             /*
             * option 2: seperated deploy and failure notification service
