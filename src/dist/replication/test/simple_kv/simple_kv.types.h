# pragma once
# include <dsn/service_api_cpp.h>

<<<<<<< HEAD
=======
//
// uncomment the following line if you want to use 
// data encoding/decoding from the original tool instead of rDSN
// in this case, you need to use these tools to generate
// type files with --gen=cpp etc. options
//
# if defined(DSN_USE_THRIFT_SERIALIZATION)

>>>>>>> 4ade484e
# include "simple_kv_types.h"

namespace dsn {
    namespace replication {
        namespace test {
            GENERATED_TYPE_SERIALIZATION(kv_pair, THRIFT)
        }
    }
}<|MERGE_RESOLUTION|>--- conflicted
+++ resolved
@@ -1,17 +1,6 @@
 # pragma once
 # include <dsn/service_api_cpp.h>
 
-<<<<<<< HEAD
-=======
-//
-// uncomment the following line if you want to use 
-// data encoding/decoding from the original tool instead of rDSN
-// in this case, you need to use these tools to generate
-// type files with --gen=cpp etc. options
-//
-# if defined(DSN_USE_THRIFT_SERIALIZATION)
-
->>>>>>> 4ade484e
 # include "simple_kv_types.h"
 
 namespace dsn {
