--- conflicted
+++ resolved
@@ -51,14 +51,9 @@
 class primary_context
 {
 public:
-<<<<<<< HEAD
     primary_context(gpid gpid, int max_concurrent_2pc_count = 1, bool batch_write_disabled = false)
         : write_queue(gpid, max_concurrent_2pc_count, batch_write_disabled), next_learning_version(0)
-=======
-    primary_context(global_partition_id gpid, int max_concurrent_2pc_count = 1, bool batch_write_disabled = false)
-        : write_queue(gpid, max_concurrent_2pc_count, batch_write_disabled)
         , last_prepare_decree_on_new_primary(0)
->>>>>>> 4ade484e
     {}
 
     void cleanup(bool clean_pending_mutations = true);
