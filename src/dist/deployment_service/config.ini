--- conflicted
+++ resolved
@@ -5,11 +5,7 @@
 [kubernetes]
 name = kubernetes
 factory = dsn::dist::kubernetes_cluster_scheduler
-<<<<<<< HEAD
-node_list_path = kubernetes_nodes
-=======
 node_list_path = k8s_nodes
->>>>>>> b91e5eef
 
 [docker]
 name = docker
@@ -38,12 +34,7 @@
 arguments = 
 ports = 27001
 run = true
-<<<<<<< HEAD
 pools = THREAD_POOL_DEFAULT,THREAD_POOL_DEPLOY_LONG
-node_list_path = nodes
-=======
-pools = THREAD_POOL_DEFAULT
->>>>>>> b91e5eef
     
 [apps.client]
 name = client
