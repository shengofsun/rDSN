/*
 * The MIT License (MIT)
 *
 * Copyright (c) 2015 Microsoft Corporation
 * 
 * -=- Robust Distributed System Nucleus (rDSN) -=- 
 *
 * Permission is hereby granted, free of charge, to any person obtaining a copy
 * of this software and associated documentation files (the "Software"), to deal
 * in the Software without restriction, including without limitation the rights
 * to use, copy, modify, merge, publish, distribute, sublicense, and/or sell
 * copies of the Software, and to permit persons to whom the Software is
 * furnished to do so, subject to the following conditions:
 *
 * The above copyright notice and this permission notice shall be included in
 * all copies or substantial portions of the Software.
 *
 * THE SOFTWARE IS PROVIDED "AS IS", WITHOUT WARRANTY OF ANY KIND, EXPRESS OR
 * IMPLIED, INCLUDING BUT NOT LIMITED TO THE WARRANTIES OF MERCHANTABILITY,
 * FITNESS FOR A PARTICULAR PURPOSE AND NONINFRINGEMENT. IN NO EVENT SHALL THE
 * AUTHORS OR COPYRIGHT HOLDERS BE LIABLE FOR ANY CLAIM, DAMAGES OR OTHER
 * LIABILITY, WHETHER IN AN ACTION OF CONTRACT, TORT OR OTHERWISE, ARISING FROM,
 * OUT OF OR IN CONNECTION WITH THE SOFTWARE OR THE USE OR OTHER DEALINGS IN
 * THE SOFTWARE.
 */

/*
 * Description:
 *     What is this file about?
 *
 * Revision history:
 *     xxxx-xx-xx, author, first version
 *     xxxx-xx-xx, author, fix bug about xxx
 */

#include "meta_service.h"
#include "server_state.h"
#include "load_balancer.h"
#include "meta_server_failure_detector.h"
#include <sys/stat.h>

# ifdef __TITLE__
# undef __TITLE__
# endif
# define __TITLE__ "meta.service"

meta_service::meta_service(const char* work_dir)
: serverlet("meta_service"), _work_dir(work_dir), _state(nullptr),
  _failure_detector(nullptr), _balancer(nullptr), _started(false)
{
    _opts.initialize();
}

meta_service::~meta_service()
{
    stop();
}

error_code meta_service::start()
{
    dassert(!_started, "meta service is already started");

<<<<<<< HEAD
    // get and normalize cluster_root
    std::string cluster_root = dsn_config_get_value_string(
        "meta_server",
        "cluster_root",
        "/",
        "cluster root of meta service"
        );
    std::vector<std::string> slices;
    utils::split_args(cluster_root.c_str(), slices, '/');
    std::string current = "";
    for (unsigned int i = 0; i != slices.size(); ++i)
    {
        if (!slices[i].empty())
            current = current + "/" + slices[i];
    }
    _cluster_root = current.empty() ? "/" : current;

    _state = new server_state();
    error_code err = _state->initialize(_work_dir.c_str(), _cluster_root.c_str());
    if (err != ERR_OK)
    {
        derror("init server_state failed, err = %s", err.to_string());
        return err;
    }
    ddebug("init server state succeed");

    _failure_detector = new meta_server_failure_detector(_state, this);
    // become leader
    while (!_failure_detector->acquire_leader_lock()) {}
    dassert(_failure_detector->is_primary(), "must be primary at this point");
    ddebug("hahaha, I got the primary lock! now start to recover server state");

    // recover server state
    while ((err = _state->on_become_leader()) != ERR_OK)
    {
        derror("recover server state failed, err = %s, retry ...");
    }
    ddebug("recover server state succeed");

    _balancer = new load_balancer(_state);
    // make sure the delay is larger than fd.grace to ensure 
    // all machines are in the correct state (assuming connected initially)
    tasking::enqueue(LPC_LBM_START, this, &meta_service::on_load_balance_start, 0, 
        _opts.fd_grace_seconds * 1000);

    err = _failure_detector->start(
        _opts.fd_check_interval_seconds,
        _opts.fd_beacon_interval_seconds,
        _opts.fd_lease_seconds,
        _opts.fd_grace_seconds,
        false
        );
    if (err != ERR_OK)
    {
        derror("start failure_detector failed, err = %s", err.to_string());
        return err;
    }
=======
    _balancer = new load_balancer(_state);            
    _failure_detector = new meta_server_failure_detector(_state, this);    
>>>>>>> ef204109

    // register rpc handlers
    register_rpc_handler(
        RPC_CM_QUERY_NODE_PARTITIONS,
        "RPC_CM_QUERY_NODE_PARTITIONS",
        &meta_service::on_query_configuration_by_node
        );

    register_rpc_handler(
        RPC_CM_QUERY_PARTITION_CONFIG_BY_INDEX,
        "RPC_CM_QUERY_PARTITION_CONFIG_BY_INDEX",
        &meta_service::on_query_configuration_by_index
        );

    register_rpc_handler(
        RPC_CM_UPDATE_PARTITION_CONFIGURATION,
        "RPC_CM_UPDATE_PARTITION_CONFIGURATION",
        &meta_service::on_update_configuration
        );

    register_rpc_handler(
        RPC_CM_MODIFY_REPLICA_CONFIG_COMMAND,
        "RPC_CM_MODIFY_REPLICA_CONFIG_COMMAND",
        &meta_service::on_modify_replica_config_explictly
        );
<<<<<<< HEAD

    ddebug("start meta_service succeed, cluster_root = %s, work_dir = %s", _cluster_root.c_str(), _work_dir.c_str());
    return ERR_OK;
=======
    
    // become leader
    _failure_detector->acquire_leader_lock();
    dassert(_failure_detector->is_primary(), "must be primary at this point");
    ddebug("got the primary lock, start to initliaze server state");

    // sync meta state
    while (_state->on_become_leader() != ERR_OK) {}

    // make sure the delay is larger than fd.grace to ensure 
    // all machines are in the correct state (assuming connected initially)
    tasking::enqueue(LPC_LBM_START, this, &meta_service::on_load_balance_start, 0, 
        _opts.fd_grace_seconds * 1000);

    auto err = _failure_detector->start(
        _opts.fd_check_interval_seconds,
        _opts.fd_beacon_interval_seconds,
        _opts.fd_lease_seconds,
        _opts.fd_grace_seconds,
        false
        );

    dassert(err == ERR_OK, "FD start failed, err = %s", err.to_string());
>>>>>>> ef204109
}

void meta_service::stop()
{
    if (_state == nullptr) return;

    _started = false;

    unregister_rpc_handler(RPC_CM_QUERY_NODE_PARTITIONS);
    unregister_rpc_handler(RPC_CM_QUERY_PARTITION_CONFIG_BY_INDEX);
    unregister_rpc_handler(RPC_CM_UPDATE_PARTITION_CONFIGURATION);
    unregister_rpc_handler(RPC_CM_MODIFY_REPLICA_CONFIG_COMMAND);

    if (_balancer_timer != nullptr)
    {
        _balancer_timer->cancel(true);
    }

    if (_balancer != nullptr)
    {
        delete _balancer;
        _balancer = nullptr;
    }

    if (_failure_detector != nullptr)
    {
        _failure_detector->stop();
        delete _failure_detector;
        _failure_detector = nullptr;
    }

    if (_state != nullptr)
    {
        delete _state;
        _state = nullptr;
    }
}

void meta_service::on_load_balance_start()
{
    dassert(_balancer_timer == nullptr, "");

    _state->unfree_if_possible_on_start();
    _balancer_timer = tasking::enqueue(LPC_LBM_RUN, this, &meta_service::on_load_balance_timer, 
        0,
        1,
        10000
        );

    _started = true;
}

bool meta_service::check_primary(dsn_message_t req)
{
    if (!_failure_detector->is_primary())
    {
        auto primary = _failure_detector->get_primary();
        if (!primary.is_invalid())
        {
            dsn_rpc_forward(req, _failure_detector->get_primary().c_addr());
            return false;
        }
    }

    return true;
}

// partition server & client => meta server
void meta_service::on_query_configuration_by_node(dsn_message_t msg)
{
    if (!check_primary(msg))
        return;

    if (!_started)
    {
        configuration_query_by_node_response response;
        response.err = ERR_SERVICE_NOT_ACTIVE;
        reply(msg, response);
        return;
    }

    configuration_query_by_node_response response;
    configuration_query_by_node_request request;
    ::unmarshall(msg, request);
    _state->query_configuration_by_node(request, response);
    reply(msg, response);    
}

void meta_service::on_query_configuration_by_index(dsn_message_t msg)
{
    if (!check_primary(msg))
        return;

    if (!_started)
    {
        configuration_query_by_index_response response;
        response.err = ERR_SERVICE_NOT_ACTIVE;
        reply(msg, response);
        return;
    }
        
    configuration_query_by_index_response response;
    configuration_query_by_index_request request;
    ::unmarshall(msg, request);
    _state->query_configuration_by_index(request, response);
    reply(msg, response);
}

void meta_service::on_modify_replica_config_explictly(dsn_message_t req)
{
    if (!check_primary(req))
        return;

    // TODO: implement modify config with reply
    if (!_started)
    {
        configuration_query_by_index_response response;
        response.err = ERR_SERVICE_NOT_ACTIVE;
        reply(req, response);
        return;
    }

    global_partition_id gpid;
    rpc_address receiver;
    config_type type;
    rpc_address node;

    ::unmarshall(req, gpid);
    ::unmarshall(req, receiver);
    ::unmarshall(req, type);
    ::unmarshall(req, node);

    _balancer->explictly_send_proposal(gpid, receiver, type, node);
}

void meta_service::on_update_configuration(dsn_message_t req)
{
    if (!check_primary(req))
        return;

    if (!_started)
    {
        configuration_update_response response;
        response.err = ERR_SERVICE_NOT_ACTIVE;
        reply(req, response);
        return;
    }
    
    std::shared_ptr<configuration_update_request> request(new configuration_update_request);
    ::unmarshall(req, *request);

    if (_state->freezed())
    {
        configuration_update_response response;
        
        response.err = ERR_STATE_FREEZED;
        _state->query_configuration_by_gpid(request->config.gpid, response.config);

        reply(req, response);
        return;
    }
  
    global_partition_id gpid = request->config.gpid;
    _state->update_configuration(request, req, [this, gpid](){
        if (_started)
        {
            tasking::enqueue(LPC_LBM_RUN, this, std::bind(&meta_service::on_config_changed, this, gpid));
        }
    });
}

void meta_service::update_configuration_on_machine_failure(std::shared_ptr<configuration_update_request>& update)
{
    global_partition_id gpid = update->config.gpid;
    _state->update_configuration(update, nullptr, [this, gpid](){
        if (_started)
        {
            tasking::enqueue(LPC_LBM_RUN, this, std::bind(&meta_service::on_config_changed, this, gpid));
        }  
    });
}

// local timers
void meta_service::on_load_balance_timer()
{
    if (!_started)
        return;

    if (_state->freezed())
        return;

    if (_failure_detector->is_primary())
    {
        _balancer->run();
    }
}

void meta_service::on_config_changed(global_partition_id gpid)
{
    if (_failure_detector->is_primary())
    {
        _balancer->run(gpid);
    }
}<|MERGE_RESOLUTION|>--- conflicted
+++ resolved
@@ -60,7 +60,6 @@
 {
     dassert(!_started, "meta service is already started");
 
-<<<<<<< HEAD
     // get and normalize cluster_root
     std::string cluster_root = dsn_config_get_value_string(
         "meta_server",
@@ -89,7 +88,7 @@
 
     _failure_detector = new meta_server_failure_detector(_state, this);
     // become leader
-    while (!_failure_detector->acquire_leader_lock()) {}
+    _failure_detector->acquire_leader_lock();
     dassert(_failure_detector->is_primary(), "must be primary at this point");
     ddebug("hahaha, I got the primary lock! now start to recover server state");
 
@@ -118,10 +117,6 @@
         derror("start failure_detector failed, err = %s", err.to_string());
         return err;
     }
-=======
-    _balancer = new load_balancer(_state);            
-    _failure_detector = new meta_server_failure_detector(_state, this);    
->>>>>>> ef204109
 
     // register rpc handlers
     register_rpc_handler(
@@ -147,35 +142,9 @@
         "RPC_CM_MODIFY_REPLICA_CONFIG_COMMAND",
         &meta_service::on_modify_replica_config_explictly
         );
-<<<<<<< HEAD
 
     ddebug("start meta_service succeed, cluster_root = %s, work_dir = %s", _cluster_root.c_str(), _work_dir.c_str());
     return ERR_OK;
-=======
-    
-    // become leader
-    _failure_detector->acquire_leader_lock();
-    dassert(_failure_detector->is_primary(), "must be primary at this point");
-    ddebug("got the primary lock, start to initliaze server state");
-
-    // sync meta state
-    while (_state->on_become_leader() != ERR_OK) {}
-
-    // make sure the delay is larger than fd.grace to ensure 
-    // all machines are in the correct state (assuming connected initially)
-    tasking::enqueue(LPC_LBM_START, this, &meta_service::on_load_balance_start, 0, 
-        _opts.fd_grace_seconds * 1000);
-
-    auto err = _failure_detector->start(
-        _opts.fd_check_interval_seconds,
-        _opts.fd_beacon_interval_seconds,
-        _opts.fd_lease_seconds,
-        _opts.fd_grace_seconds,
-        false
-        );
-
-    dassert(err == ERR_OK, "FD start failed, err = %s", err.to_string());
->>>>>>> ef204109
 }
 
 void meta_service::stop()
