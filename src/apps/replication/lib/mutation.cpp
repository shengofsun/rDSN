--- conflicted
+++ resolved
@@ -50,11 +50,8 @@
     _prepare_request = nullptr;
     strcpy(_name, "0.0.0.0");
     _appro_data_bytes = sizeof(mutation_header);
-<<<<<<< HEAD
+    _create_ts_ns = dsn_now_ns();
     _tid = ++s_tid;
-=======
-    _create_ts_ns = dsn_now_ns();
->>>>>>> 41ae3c30
 }
 
 mutation::~mutation()
