--- conflicted
+++ resolved
@@ -581,11 +581,7 @@
         case PS_PRIMARY:
             replay_prepare_list();
             _primary_states.write_queue.check_possible_work(
-<<<<<<< HEAD
-                _prepare_list->max_decree() - last_committed_decree()
-=======
                 static_cast<int>(_prepare_list->max_decree() - last_committed_decree())
->>>>>>> 8d33eacc
                 );
             break;
         case PS_INACTIVE:
@@ -610,11 +606,7 @@
             init_group_check();            
             replay_prepare_list();
             _primary_states.write_queue.check_possible_work(
-<<<<<<< HEAD
-                _prepare_list->max_decree() - last_committed_decree()
-=======
                 static_cast<int>(_prepare_list->max_decree() - last_committed_decree())
->>>>>>> 8d33eacc
                 );
             break;
         case PS_SECONDARY:
@@ -664,11 +656,7 @@
             init_group_check();
             replay_prepare_list();
             _primary_states.write_queue.check_possible_work(
-<<<<<<< HEAD
-                _prepare_list->max_decree() - last_committed_decree()
-=======
                 static_cast<int>(_prepare_list->max_decree() - last_committed_decree())
->>>>>>> 8d33eacc
                 );
             break;
         case PS_SECONDARY:            
