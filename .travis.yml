--- conflicted
+++ resolved
@@ -10,15 +10,10 @@
 
 before_install:
     # - sudo apt-get install php5-cli
-<<<<<<< HEAD
     - sudo wget https://raw.githubusercontent.com/shengofsun/packages/master/source.list
     - sudo cp source.list /etc/apt/sources.list
     - sudo add-apt-repository ppa:ubuntu-toolchain-r/test -y 
     - sudo apt-get update -qq
-=======
-    # - sudo add-apt-repository ppa:ubuntu-toolchain-r/test -y 
-    # - sudo apt-get update -qq 
->>>>>>> d6749842
     - sudo apt-get install -qq libboost-all-dev libaio-dev lcov gdb
 
 install:
