/*
 * The MIT License (MIT)
 *
 * Copyright (c) 2015 Microsoft Corporation
 * 
 * -=- Robust Distributed System Nucleus (rDSN) -=- 
 *
 * Permission is hereby granted, free of charge, to any person obtaining a copy
 * of this software and associated documentation files (the "Software"), to deal
 * in the Software without restriction, including without limitation the rights
 * to use, copy, modify, merge, publish, distribute, sublicense, and/or sell
 * copies of the Software, and to permit persons to whom the Software is
 * furnished to do so, subject to the following conditions:
 *
 * The above copyright notice and this permission notice shall be included in
 * all copies or substantial portions of the Software.
 *
 * THE SOFTWARE IS PROVIDED "AS IS", WITHOUT WARRANTY OF ANY KIND, EXPRESS OR
 * IMPLIED, INCLUDING BUT NOT LIMITED TO THE WARRANTIES OF MERCHANTABILITY,
 * FITNESS FOR A PARTICULAR PURPOSE AND NONINFRINGEMENT. IN NO EVENT SHALL THE
 * AUTHORS OR COPYRIGHT HOLDERS BE LIABLE FOR ANY CLAIM, DAMAGES OR OTHER
 * LIABILITY, WHETHER IN AN ACTION OF CONTRACT, TORT OR OTHERWISE, ARISING FROM,
 * OUT OF OR IN CONNECTION WITH THE SOFTWARE OR THE USE OR OTHER DEALINGS IN
 * THE SOFTWARE.
 */

/*
 * Description:
 *     What is this file about?
 *
 * Revision history:
 *     xxxx-xx-xx, author, first version
 *     xxxx-xx-xx, author, fix bug about xxx
 */

# pragma once

#if defined(DSN_USE_THRIFT_SERIALIZATION)
# include <dsn/cpp/serialization_helper/thrift_helper.h>
#elif defined(DSN_USE_PROTO_SERIALIZATION)
# include <dsn/cpp/serialization_helper/gproto_helper.h>
# else
# include <dsn/cpp/serialization_helper/dsn_helper.h>
#endif

<<<<<<< HEAD
namespace dsn {
    
#ifndef DSN_NOT_USE_DEFAULT_SERIALIZATION
// pod types
#define DEFINE_POD_SERIALIZATION(T) \
    inline void marshall(::dsn::binary_writer& writer, const T& val)\
    {\
    writer.write((const char*)&val, static_cast<int>(sizeof(val))); \
    }\
    inline void unmarshall(::dsn::binary_reader& reader, /*out*/ T& val)\
    {\
    reader.read((char*)&val, static_cast<int>(sizeof(T))); \
    }

        DEFINE_POD_SERIALIZATION(bool)
        DEFINE_POD_SERIALIZATION(char)
        //DEFINE_POD_SERIALIZATION(size_t)
        DEFINE_POD_SERIALIZATION(float)
        DEFINE_POD_SERIALIZATION(double)
        DEFINE_POD_SERIALIZATION(int8_t)
        DEFINE_POD_SERIALIZATION(uint8_t)
        DEFINE_POD_SERIALIZATION(int16_t)
        DEFINE_POD_SERIALIZATION(uint16_t)
        DEFINE_POD_SERIALIZATION(int32_t)
        DEFINE_POD_SERIALIZATION(uint32_t)
        DEFINE_POD_SERIALIZATION(int64_t)
        DEFINE_POD_SERIALIZATION(uint64_t)

    // error_code
    inline void marshall(::dsn::binary_writer& writer, const error_code& val)
    {
        // avoid memory copy, equal to writer.write(std::string)
        const char* cstr = val.to_string();
        int len = static_cast<int>(strlen(cstr));
        writer.write((const char*)&len, sizeof(int));
        if (len > 0) writer.write(cstr, len);
    }

    inline void unmarshall(::dsn::binary_reader& reader, /*out*/ error_code& val)
    {
        std::string name;
        reader.read(name);
        error_code err(dsn_error_from_string(name.c_str(), ERR_UNKNOWN));
        val = err;
    }

    // task_code
    inline void marshall(::dsn::binary_writer& writer, const task_code& val)
    {
        // avoid memory copy, equal to writer.write(std::string)
        const char* cstr = val.to_string();
        int len = static_cast<int>(strlen(cstr));
        writer.write((const char*)&len, sizeof(int));
        if (len > 0) writer.write(cstr, len);
    }

    inline void unmarshall(::dsn::binary_reader& reader, /*out*/ task_code& val)
    {
        std::string name;
        reader.read(name);
        task_code code(dsn_task_code_from_string(name.c_str(), TASK_CODE_INVALID));
        val = code;
    }

    // dsn_address_t
    inline void unmarshall(::dsn::binary_reader& reader, /*out*/ dsn_address_t& val)
    {
        reader.read_pod(val);
    }

    inline void marshall(::dsn::binary_writer& writer, const dsn_address_t& val)
    {
        writer.write_pod(val);
    }

    // rpc_address
    inline void unmarshall(::dsn::binary_reader& reader, /*out*/ ::dsn::rpc_address& val)
    {
        unmarshall(reader, *val.c_addr_ptr());
    }

    inline void marshall(::dsn::binary_writer& writer, ::dsn::rpc_address val)
    {
        marshall(writer, val.c_addr());
    }
    
    // std::string
    inline void marshall(::dsn::binary_writer& writer, const std::string& val)
    {
        writer.write(val);
    }

    inline void unmarshall(::dsn::binary_reader& reader, /*out*/ std::string& val)
    {
        reader.read(val);
    }

    // blob
    inline void marshall(::dsn::binary_writer& writer, const blob& val)
    {
        writer.write(val);
    }

    inline void unmarshall(::dsn::binary_reader& reader, /*out*/ blob& val)
    {
        reader.read(val);
    }

    // for generic list
    template<typename T>
    inline void marshall(::dsn::binary_writer& writer, const std::list<T>& val)
    {
        int sz = static_cast<int>(val.size());
        marshall(writer, sz);
        for (auto& v : val)
        {
            marshall(writer, v);
        }
    }

    template<typename T>
    inline void unmarshall(::dsn::binary_reader& reader, /*out*/ std::list<T>& val)
    {
        int sz;
        unmarshall(reader, sz);
        val.resize(sz);
        for (auto& v : val)
        {
            unmarshall(reader, v);
        }
    }

    // for generic vector
    template<typename T>
    inline void marshall(::dsn::binary_writer& writer, const std::vector<T>& val)
    {
        int sz = static_cast<int>(val.size());
        marshall(writer, sz);
        for (auto& v : val)
        {
            marshall(writer, v);
        }
    }

    template<typename T>
    inline void unmarshall(::dsn::binary_reader& reader, /*out*/ std::vector<T>& val)
    {
        int sz;
        unmarshall(reader, sz);
        val.resize(sz);
        for (auto& v : val)
        {
            unmarshall(reader, v);
        }
    }

    // for generic set
    template<typename T>
    inline void marshall(::dsn::binary_writer& writer, const std::set<T, std::less<T>, std::allocator<T>>& val)
    {
        int sz = static_cast<int>(val.size());
        marshall(writer, sz);
        for (auto& v : val)
        {
            marshall(writer, v);
        }
    }

    template<typename T>
    inline void unmarshall(::dsn::binary_reader& reader, /*out*/ std::set<T, std::less<T>, std::allocator<T>>& val)
    {
        int sz;
        unmarshall(reader, sz);
        val.resize(sz);
        for (auto& v : val)
        {
            unmarshall(reader, v);
        }
    }
#endif
=======
template<typename T>
inline void marshall(dsn_message_t msg, const T& val)
{
    ::dsn::rpc_write_stream writer(msg);
    marshall(writer, val);
}

template<typename T>
inline void unmarshall(dsn_message_t msg, /*out*/ T& val)
{
    ::dsn::rpc_read_stream reader(msg);
    unmarshall(reader, val);
>>>>>>> 3cfd6100
}<|MERGE_RESOLUTION|>--- conflicted
+++ resolved
@@ -43,199 +43,199 @@
 # include <dsn/cpp/serialization_helper/dsn_helper.h>
 #endif
 
-<<<<<<< HEAD
-namespace dsn {
-    
-#ifndef DSN_NOT_USE_DEFAULT_SERIALIZATION
-// pod types
-#define DEFINE_POD_SERIALIZATION(T) \
-    inline void marshall(::dsn::binary_writer& writer, const T& val)\
-    {\
-    writer.write((const char*)&val, static_cast<int>(sizeof(val))); \
-    }\
-    inline void unmarshall(::dsn::binary_reader& reader, /*out*/ T& val)\
-    {\
-    reader.read((char*)&val, static_cast<int>(sizeof(T))); \
-    }
-
-        DEFINE_POD_SERIALIZATION(bool)
-        DEFINE_POD_SERIALIZATION(char)
-        //DEFINE_POD_SERIALIZATION(size_t)
-        DEFINE_POD_SERIALIZATION(float)
-        DEFINE_POD_SERIALIZATION(double)
-        DEFINE_POD_SERIALIZATION(int8_t)
-        DEFINE_POD_SERIALIZATION(uint8_t)
-        DEFINE_POD_SERIALIZATION(int16_t)
-        DEFINE_POD_SERIALIZATION(uint16_t)
-        DEFINE_POD_SERIALIZATION(int32_t)
-        DEFINE_POD_SERIALIZATION(uint32_t)
-        DEFINE_POD_SERIALIZATION(int64_t)
-        DEFINE_POD_SERIALIZATION(uint64_t)
-
-    // error_code
-    inline void marshall(::dsn::binary_writer& writer, const error_code& val)
-    {
-        // avoid memory copy, equal to writer.write(std::string)
-        const char* cstr = val.to_string();
-        int len = static_cast<int>(strlen(cstr));
-        writer.write((const char*)&len, sizeof(int));
-        if (len > 0) writer.write(cstr, len);
-    }
-
-    inline void unmarshall(::dsn::binary_reader& reader, /*out*/ error_code& val)
-    {
-        std::string name;
-        reader.read(name);
-        error_code err(dsn_error_from_string(name.c_str(), ERR_UNKNOWN));
-        val = err;
-    }
-
-    // task_code
-    inline void marshall(::dsn::binary_writer& writer, const task_code& val)
-    {
-        // avoid memory copy, equal to writer.write(std::string)
-        const char* cstr = val.to_string();
-        int len = static_cast<int>(strlen(cstr));
-        writer.write((const char*)&len, sizeof(int));
-        if (len > 0) writer.write(cstr, len);
-    }
-
-    inline void unmarshall(::dsn::binary_reader& reader, /*out*/ task_code& val)
-    {
-        std::string name;
-        reader.read(name);
-        task_code code(dsn_task_code_from_string(name.c_str(), TASK_CODE_INVALID));
-        val = code;
-    }
-
-    // dsn_address_t
-    inline void unmarshall(::dsn::binary_reader& reader, /*out*/ dsn_address_t& val)
-    {
-        reader.read_pod(val);
-    }
-
-    inline void marshall(::dsn::binary_writer& writer, const dsn_address_t& val)
-    {
-        writer.write_pod(val);
-    }
-
-    // rpc_address
-    inline void unmarshall(::dsn::binary_reader& reader, /*out*/ ::dsn::rpc_address& val)
-    {
-        unmarshall(reader, *val.c_addr_ptr());
-    }
-
-    inline void marshall(::dsn::binary_writer& writer, ::dsn::rpc_address val)
-    {
-        marshall(writer, val.c_addr());
-    }
-    
-    // std::string
-    inline void marshall(::dsn::binary_writer& writer, const std::string& val)
-    {
-        writer.write(val);
-    }
-
-    inline void unmarshall(::dsn::binary_reader& reader, /*out*/ std::string& val)
-    {
-        reader.read(val);
-    }
-
-    // blob
-    inline void marshall(::dsn::binary_writer& writer, const blob& val)
-    {
-        writer.write(val);
-    }
-
-    inline void unmarshall(::dsn::binary_reader& reader, /*out*/ blob& val)
-    {
-        reader.read(val);
-    }
-
-    // for generic list
-    template<typename T>
-    inline void marshall(::dsn::binary_writer& writer, const std::list<T>& val)
-    {
-        int sz = static_cast<int>(val.size());
-        marshall(writer, sz);
-        for (auto& v : val)
-        {
-            marshall(writer, v);
-        }
-    }
-
-    template<typename T>
-    inline void unmarshall(::dsn::binary_reader& reader, /*out*/ std::list<T>& val)
-    {
-        int sz;
-        unmarshall(reader, sz);
-        val.resize(sz);
-        for (auto& v : val)
-        {
-            unmarshall(reader, v);
-        }
-    }
-
-    // for generic vector
-    template<typename T>
-    inline void marshall(::dsn::binary_writer& writer, const std::vector<T>& val)
-    {
-        int sz = static_cast<int>(val.size());
-        marshall(writer, sz);
-        for (auto& v : val)
-        {
-            marshall(writer, v);
-        }
-    }
-
-    template<typename T>
-    inline void unmarshall(::dsn::binary_reader& reader, /*out*/ std::vector<T>& val)
-    {
-        int sz;
-        unmarshall(reader, sz);
-        val.resize(sz);
-        for (auto& v : val)
-        {
-            unmarshall(reader, v);
-        }
-    }
-
-    // for generic set
-    template<typename T>
-    inline void marshall(::dsn::binary_writer& writer, const std::set<T, std::less<T>, std::allocator<T>>& val)
-    {
-        int sz = static_cast<int>(val.size());
-        marshall(writer, sz);
-        for (auto& v : val)
-        {
-            marshall(writer, v);
-        }
-    }
-
-    template<typename T>
-    inline void unmarshall(::dsn::binary_reader& reader, /*out*/ std::set<T, std::less<T>, std::allocator<T>>& val)
-    {
-        int sz;
-        unmarshall(reader, sz);
-        val.resize(sz);
-        for (auto& v : val)
-        {
-            unmarshall(reader, v);
-        }
-    }
-#endif
-=======
-template<typename T>
-inline void marshall(dsn_message_t msg, const T& val)
-{
-    ::dsn::rpc_write_stream writer(msg);
-    marshall(writer, val);
-}
-
-template<typename T>
-inline void unmarshall(dsn_message_t msg, /*out*/ T& val)
-{
-    ::dsn::rpc_read_stream reader(msg);
-    unmarshall(reader, val);
->>>>>>> 3cfd6100
-}+//<<<<<<< HEAD
+//namespace dsn {
+//    
+//#ifndef DSN_NOT_USE_DEFAULT_SERIALIZATION
+//// pod types
+//#define DEFINE_POD_SERIALIZATION(T) \
+//    inline void marshall(::dsn::binary_writer& writer, const T& val)\
+//    {\
+//    writer.write((const char*)&val, static_cast<int>(sizeof(val))); \
+//    }\
+//    inline void unmarshall(::dsn::binary_reader& reader, /*out*/ T& val)\
+//    {\
+//    reader.read((char*)&val, static_cast<int>(sizeof(T))); \
+//    }
+//
+//        DEFINE_POD_SERIALIZATION(bool)
+//        DEFINE_POD_SERIALIZATION(char)
+//        //DEFINE_POD_SERIALIZATION(size_t)
+//        DEFINE_POD_SERIALIZATION(float)
+//        DEFINE_POD_SERIALIZATION(double)
+//        DEFINE_POD_SERIALIZATION(int8_t)
+//        DEFINE_POD_SERIALIZATION(uint8_t)
+//        DEFINE_POD_SERIALIZATION(int16_t)
+//        DEFINE_POD_SERIALIZATION(uint16_t)
+//        DEFINE_POD_SERIALIZATION(int32_t)
+//        DEFINE_POD_SERIALIZATION(uint32_t)
+//        DEFINE_POD_SERIALIZATION(int64_t)
+//        DEFINE_POD_SERIALIZATION(uint64_t)
+//
+//    // error_code
+//    inline void marshall(::dsn::binary_writer& writer, const error_code& val)
+//    {
+//        // avoid memory copy, equal to writer.write(std::string)
+//        const char* cstr = val.to_string();
+//        int len = static_cast<int>(strlen(cstr));
+//        writer.write((const char*)&len, sizeof(int));
+//        if (len > 0) writer.write(cstr, len);
+//    }
+//
+//    inline void unmarshall(::dsn::binary_reader& reader, /*out*/ error_code& val)
+//    {
+//        std::string name;
+//        reader.read(name);
+//        error_code err(dsn_error_from_string(name.c_str(), ERR_UNKNOWN));
+//        val = err;
+//    }
+//
+//    // task_code
+//    inline void marshall(::dsn::binary_writer& writer, const task_code& val)
+//    {
+//        // avoid memory copy, equal to writer.write(std::string)
+//        const char* cstr = val.to_string();
+//        int len = static_cast<int>(strlen(cstr));
+//        writer.write((const char*)&len, sizeof(int));
+//        if (len > 0) writer.write(cstr, len);
+//    }
+//
+//    inline void unmarshall(::dsn::binary_reader& reader, /*out*/ task_code& val)
+//    {
+//        std::string name;
+//        reader.read(name);
+//        task_code code(dsn_task_code_from_string(name.c_str(), TASK_CODE_INVALID));
+//        val = code;
+//    }
+//
+//    // dsn_address_t
+//    inline void unmarshall(::dsn::binary_reader& reader, /*out*/ dsn_address_t& val)
+//    {
+//        reader.read_pod(val);
+//    }
+//
+//    inline void marshall(::dsn::binary_writer& writer, const dsn_address_t& val)
+//    {
+//        writer.write_pod(val);
+//    }
+//
+//    // rpc_address
+//    inline void unmarshall(::dsn::binary_reader& reader, /*out*/ ::dsn::rpc_address& val)
+//    {
+//        unmarshall(reader, *val.c_addr_ptr());
+//    }
+//
+//    inline void marshall(::dsn::binary_writer& writer, ::dsn::rpc_address val)
+//    {
+//        marshall(writer, val.c_addr());
+//    }
+//    
+//    // std::string
+//    inline void marshall(::dsn::binary_writer& writer, const std::string& val)
+//    {
+//        writer.write(val);
+//    }
+//
+//    inline void unmarshall(::dsn::binary_reader& reader, /*out*/ std::string& val)
+//    {
+//        reader.read(val);
+//    }
+//
+//    // blob
+//    inline void marshall(::dsn::binary_writer& writer, const blob& val)
+//    {
+//        writer.write(val);
+//    }
+//
+//    inline void unmarshall(::dsn::binary_reader& reader, /*out*/ blob& val)
+//    {
+//        reader.read(val);
+//    }
+//
+//    // for generic list
+//    template<typename T>
+//    inline void marshall(::dsn::binary_writer& writer, const std::list<T>& val)
+//    {
+//        int sz = static_cast<int>(val.size());
+//        marshall(writer, sz);
+//        for (auto& v : val)
+//        {
+//            marshall(writer, v);
+//        }
+//    }
+//
+//    template<typename T>
+//    inline void unmarshall(::dsn::binary_reader& reader, /*out*/ std::list<T>& val)
+//    {
+//        int sz;
+//        unmarshall(reader, sz);
+//        val.resize(sz);
+//        for (auto& v : val)
+//        {
+//            unmarshall(reader, v);
+//        }
+//    }
+//
+//    // for generic vector
+//    template<typename T>
+//    inline void marshall(::dsn::binary_writer& writer, const std::vector<T>& val)
+//    {
+//        int sz = static_cast<int>(val.size());
+//        marshall(writer, sz);
+//        for (auto& v : val)
+//        {
+//            marshall(writer, v);
+//        }
+//    }
+//
+//    template<typename T>
+//    inline void unmarshall(::dsn::binary_reader& reader, /*out*/ std::vector<T>& val)
+//    {
+//        int sz;
+//        unmarshall(reader, sz);
+//        val.resize(sz);
+//        for (auto& v : val)
+//        {
+//            unmarshall(reader, v);
+//        }
+//    }
+//
+//    // for generic set
+//    template<typename T>
+//    inline void marshall(::dsn::binary_writer& writer, const std::set<T, std::less<T>, std::allocator<T>>& val)
+//    {
+//        int sz = static_cast<int>(val.size());
+//        marshall(writer, sz);
+//        for (auto& v : val)
+//        {
+//            marshall(writer, v);
+//        }
+//    }
+//
+//    template<typename T>
+//    inline void unmarshall(::dsn::binary_reader& reader, /*out*/ std::set<T, std::less<T>, std::allocator<T>>& val)
+//    {
+//        int sz;
+//        unmarshall(reader, sz);
+//        val.resize(sz);
+//        for (auto& v : val)
+//        {
+//            unmarshall(reader, v);
+//        }
+//    }
+//#endif
+//=======
+//template<typename T>
+//inline void marshall(dsn_message_t msg, const T& val)
+//{
+//    ::dsn::rpc_write_stream writer(msg);
+//    marshall(writer, val);
+//}
+//
+//template<typename T>
+//inline void unmarshall(dsn_message_t msg, /*out*/ T& val)
+//{
+//    ::dsn::rpc_read_stream reader(msg);
+//    unmarshall(reader, val);
+//>>>>>>> 3cfd61002c9bb29092ba9157490c70bbbc4f560d
+//}