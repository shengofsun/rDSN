# pragma once
# include <dsn/service_api_cpp.h>

<<<<<<< HEAD
# include <dsn/dist/failure_detector/fd_types.h>
# include <dsn/dist/failure_detector/fd.code.definition.h>

# include <dsn/cpp/serialization_helper/thrift_helper.h>
=======
//
// uncomment the following line if you want to use 
// data encoding/decoding from the original tool instead of rDSN
// in this case, you need to use these tools to generate
// type files with --gen=cpp etc. options
//
# if defined(DSN_USE_THRIFT_SERIALIZATION)
>>>>>>> 4ade484e

namespace dsn {
    namespace fd {
        GENERATED_TYPE_SERIALIZATION(beacon_msg, THRIFT)
        GENERATED_TYPE_SERIALIZATION(beacon_ack, THRIFT)
        GENERATED_TYPE_SERIALIZATION(config_master_message, THRIFT)
    }
}<|MERGE_RESOLUTION|>--- conflicted
+++ resolved
@@ -1,20 +1,10 @@
 # pragma once
 # include <dsn/service_api_cpp.h>
 
-<<<<<<< HEAD
 # include <dsn/dist/failure_detector/fd_types.h>
 # include <dsn/dist/failure_detector/fd.code.definition.h>
 
 # include <dsn/cpp/serialization_helper/thrift_helper.h>
-=======
-//
-// uncomment the following line if you want to use 
-// data encoding/decoding from the original tool instead of rDSN
-// in this case, you need to use these tools to generate
-// type files with --gen=cpp etc. options
-//
-# if defined(DSN_USE_THRIFT_SERIALIZATION)
->>>>>>> 4ade484e
 
 namespace dsn {
     namespace fd {
